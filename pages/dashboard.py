--- conflicted
+++ resolved
@@ -71,8 +71,7 @@
 
 # Add Vehicle Distribution by Direction visualization below the rest
 st.subheader("Vehicle Distribution by Direction")
-<<<<<<< HEAD
-st.image('direction_distribution.png', caption='Vehicle Distribution by Direction', use_column_width=True)
+st.image('direction_distribution.png', caption='Vehicle Distribution by Direction', use_container_width=True)
 
 # --- Dummy Event Data for Visualization ---
 import pandas as pd
@@ -168,7 +167,4 @@
     st.pyplot(fig5)
     plt.close(fig5)
 else:
-    st.info("No events for selected vehicle.")
-=======
-st.image('direction_distribution.png', caption='Vehicle Distribution by Direction', use_container_width=True)
->>>>>>> 21df0e2e
+    st.info("No events for selected vehicle.")